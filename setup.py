from setuptools import setup, find_packages
from setuptools.command.build_ext import build_ext as _build_ext


class build_ext(_build_ext):
    """Extension builder that checks for numpy before install."""
    def finalize_options(self):
        """Override finalize_options."""
        _build_ext.finalize_options(self)
        # Prevent numpy from thinking it is still in its setup process:
        import builtins
        if hasattr(builtins, '__NUMPY_SETUP__'):
            # pylint: disable=E1101
            del builtins.__NUMPY_SETUP__
        import importlib
        import numpy
        importlib.reload(numpy)
        self.include_dirs.append(numpy.get_include())


DESCRIPTION = "camd is software designed to support autonomous materials " \
              "research and sequential learning"

LONG_DESCRIPTION = """
camd is software designed to support Computational Autonomy for Materials Discovery
based on ongoing work led by the
[Toyota Research Institute](http://www.tri.global/accelerated-materials-design-and-discovery/).

camd enables the construction of sequential learning pipelines using a set of
abstractions that include
* Agents - decision making entities which select experiments to run from pre-determined
    candidate sets
* Experiments - experimental procedures which augment candidate data in a way that
    facilitates further experiment selection
* Analyzers - Post-processing procedures which frame experimental results in the context
    of candidate or seed datasets

In addition to these abstractions, camd provides a loop construct which executes
the sequence of hypothesize-experiment-analyze by the Agent, Experiment, and Analyzer,
respectively.  Simulations of agent performance can also be conducted using
after the fact sampling of known data.
"""

setup(
    name='camd',
    url="https://github.com/TRI-AMDD/CAMD",
    version="2021.6.11-post6",
    packages=find_packages(),
    description=DESCRIPTION,
    long_description=LONG_DESCRIPTION,
    long_description_content_type='text/markdown',
    setup_requires=["numpy==1.19.2",
                    "gpflow==2.1.5"
                    ],
    install_requires=["python-dateutil==2.8.1",
                      "networkx==2.5.1",
                      "matplotlib==3.4.1",
<<<<<<< HEAD
                      "pandas==1.2.3",
=======
                      "qmpy",  # This version is constrained by the source
                      "pandas==1.2.4",
>>>>>>> 10a667b4
                      "matminer==0.6.5",
                      "autologging",
                      "awscli==1.19.44",
                      "boto3==1.17.44",
                      "docopt==0.6.2",
                      "scikit-learn==0.24.1",
                      "taburu==2020.5.9",
                      "GPy==1.9.9",
                      "watchtower==1.0.6",
                      "qmpy-tri==2021.6.11"
                      ],
    extras_require={
        "proto_dft": ["protosearch==2020.5.10"],
        "tests": ["pytest",
                  "pytest-cov",
                  "coveralls"
                  ]
    },
    entry_points={
        "console_scripts": [
            "camd_worker = camd.campaigns.worker:main",
            "camd_runner = camd.campaigns.runner:main"
        ]
    },
    classifiers=[
          "Programming Language :: Python :: 3",
          "License :: OSI Approved :: Apache Software License",
          "Operating System :: OS Independent",
    ],
    include_package_data=True,
    author="AMDD - Toyota Research Institute",
    author_email="murat.aykol@tri.global",
    maintainer="Murat Aykol, Joseph Montoya",
    maintainer_email="murat.aykol@tri.global",
    license="Apache",
    keywords=[
        "materials", "battery", "chemistry", "science",
        "density functional theory", "energy", "AI", "artificial intelligence",
        "sequential learning", "active learning"
    ],
    )<|MERGE_RESOLUTION|>--- conflicted
+++ resolved
@@ -1,21 +1,4 @@
 from setuptools import setup, find_packages
-from setuptools.command.build_ext import build_ext as _build_ext
-
-
-class build_ext(_build_ext):
-    """Extension builder that checks for numpy before install."""
-    def finalize_options(self):
-        """Override finalize_options."""
-        _build_ext.finalize_options(self)
-        # Prevent numpy from thinking it is still in its setup process:
-        import builtins
-        if hasattr(builtins, '__NUMPY_SETUP__'):
-            # pylint: disable=E1101
-            del builtins.__NUMPY_SETUP__
-        import importlib
-        import numpy
-        importlib.reload(numpy)
-        self.include_dirs.append(numpy.get_include())
 
 
 DESCRIPTION = "camd is software designed to support autonomous materials " \
@@ -55,12 +38,7 @@
     install_requires=["python-dateutil==2.8.1",
                       "networkx==2.5.1",
                       "matplotlib==3.4.1",
-<<<<<<< HEAD
-                      "pandas==1.2.3",
-=======
-                      "qmpy",  # This version is constrained by the source
                       "pandas==1.2.4",
->>>>>>> 10a667b4
                       "matminer==0.6.5",
                       "autologging",
                       "awscli==1.19.44",
