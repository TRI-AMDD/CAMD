--- conflicted
+++ resolved
@@ -12,11 +12,8 @@
 from sklearn.gaussian_process.kernels import RBF, ConstantKernel as C
 from sklearn.gaussian_process import GaussianProcessRegressor
 from sklearn.model_selection import cross_val_score, KFold
-<<<<<<< HEAD
 from sklearn.ensemble.bagging import BaggingRegressor
-=======
 from sklearn.preprocessing import StandardScaler
->>>>>>> 80bf7da4
 from sklearn.pipeline import Pipeline
 from sklearn.ensemble import AdaBoostRegressor
 # TODO: Adaptive N_query and subsampling of candidate space
@@ -253,7 +250,6 @@
         columns_to_drop = ['Composition', 'N_species', 'delta_e']
         X = self.seed_data.drop(columns_to_drop, axis=1)
         y = self.seed_data['delta_e']
-
 
         steps = [('scaler', StandardScaler()), ('GP', self.GP)]
         cv_pipeline = Pipeline(steps)
@@ -497,7 +493,6 @@
                 self.logf.append(likelihood)
 
 
-<<<<<<< HEAD
 class BaggedGaussianProcessStabilityAgent(HypothesisAgent):
     """
     An ensemble GP learner that can handle relatively large datasets by bagging. WIP.
@@ -511,24 +506,11 @@
     def __init__(self, candidate_data=None, seed_data=None, N_query=None,
                  pd=None, hull_distance=None, N_species=None, alpha=None, multiprocessing=True, n_estimators=None,
                  max_samples=None):
-=======
-@camd_traced
-class AgentStabilityAdaBoost(HypothesisAgent):
-    """
-    An agent that does a certain fraction of full exploration an exploitation in each iteration.
-    It will exploit a fraction of N_query options (frac), and explore the rest of its budget.
-    """
-    def __init__(self, candidate_data=None, seed_data=None, N_query=None,
-                 pd=None, hull_distance=None, N_species=None, ML_algorithm=None, ML_algorithm_params=None,
-                 frac=None, multiprocessing=True, uncertainty=True, alpha=None, n_estimators=None):
-
->>>>>>> 80bf7da4
         self.candidate_data = candidate_data
         self.seed_data = seed_data
         self.hull_distance = hull_distance if hull_distance else 0.0
         self.N_query = N_query if N_query else 1
         self.pd = pd
-<<<<<<< HEAD
         self.alpha = alpha if alpha else 0.5
         self.multiprocessing = multiprocessing
         self.N_species = N_species
@@ -542,7 +524,101 @@
     def get_hypotheses(self, candidate_data, seed_data=None):
         if self.N_species:
             self.candidate_data = candidate_data[candidate_data['N_species'] == self.N_species]
-=======
+        else:
+            self.candidate_data = candidate_data
+        self.seed_data = seed_data
+
+        columns_to_drop = ['Composition', 'N_species', 'delta_e']
+        X = self.seed_data.drop(columns_to_drop, axis=1)
+        y = self.seed_data['delta_e']
+
+        from sklearn.preprocessing import StandardScaler
+
+        steps = [('scaler', StandardScaler()), ('GP', self.GP)]
+        pipeline = Pipeline(steps)
+
+        bag_reg = BaggingRegressor(base_estimator=pipeline, n_estimators=self.n_estimators,
+                                   max_samples=self.max_samples, bootstrap=False,
+                                   verbose=True, n_jobs=-1)
+        self.cv_score = np.mean(-1.0 * cross_val_score(pipeline, X, y,
+                                                       cv=KFold(3, shuffle=True), scoring='neg_mean_absolute_error'))
+
+        bag_reg.fit(X,y)
+        def _get_unc(bag_reg, X_test):
+            stds = []
+            pres = []
+            for est in bag_reg.estimators_:
+                _p, _s = est.predict(X_test, **{'return_std': True})
+                stds.append(_s)
+                pres.append(_p)
+            return np.mean(np.array(pres), axis=0), np.min(np.array(stds), axis=0)
+
+        # GP makes predictions for Hf and uncertainty*alpha on candidate data
+        preds, stds = _get_unc(bag_reg, self.candidate_data.drop(columns_to_drop, axis=1))
+        expected = preds - stds * self.alpha
+
+        # This is just curbing outrageously negative predictions
+        for i in range(len(expected)):
+            if expected[i] < -6.0:
+                expected[i] = -6.0
+
+        # Get estimated stabilities from ML predictions
+        # For that, let's create Phases from candidates
+        candidate_phases = []
+        _c = 0
+        for data in self.candidate_data.iterrows():
+            candidate_phases.append(
+                Phase(data[1]['Composition'], energy=expected[_c], per_atom=True, description=data[0]))
+            _c += 1
+
+        # We take the existing phase data for seed phases, add candidate phases, and compute stabilities
+        self.get_pd()
+        pd_ml = deepcopy(self.pd)
+        pd_ml.add_phases(candidate_phases)
+        space_ml = PhaseSpaceAL(bounds=ELEMENTS, data=pd_ml)
+        if self.multiprocessing:
+            space_ml.compute_stabilities_multi(candidate_phases)
+        else:
+            space_ml.compute_stabilities_mod(candidate_phases)
+
+        ml_stabilities = []
+        for _p in candidate_phases:
+            ml_stabilities.append(_p.stability)
+
+        # Now let's find the most stable ones upto N_query within hull_distance
+        ml_stabilities = np.array(ml_stabilities, dtype=float)
+        ml_stable = np.array(candidate_phases)[ml_stabilities <= self.hull_distance]
+        to_compute = sorted(ml_stable, key=lambda x: x.stability)[:self.N_query]
+
+        self.indices_to_compute = [i.description for i in to_compute]
+
+        return self.indices_to_compute
+
+    def get_pd(self):
+        self.pd = PhaseData()
+        phases = []
+        for data in self.seed_data.iterrows():
+            phases.append(Phase(data[1]['Composition'], energy=data[1]['delta_e'], per_atom=True, description=data[0]))
+        for el in ELEMENTS:
+            phases.append(Phase(el, 0.0, per_atom=True))
+        self.pd.add_phases(phases)
+
+
+@camd_traced
+class AgentStabilityAdaBoost(HypothesisAgent):
+    """
+    An agent that does a certain fraction of full exploration an exploitation in each iteration.
+    It will exploit a fraction of N_query options (frac), and explore the rest of its budget.
+    """
+    def __init__(self, candidate_data=None, seed_data=None, N_query=None,
+                 pd=None, hull_distance=None, N_species=None, ML_algorithm=None, ML_algorithm_params=None,
+                 frac=None, multiprocessing=True, uncertainty=True, alpha=None, n_estimators=None):
+
+        self.candidate_data = candidate_data
+        self.seed_data = seed_data
+        self.hull_distance = hull_distance if hull_distance else 0.0
+        self.N_query = N_query if N_query else 1
+        self.pd = pd
         self.ML_algorithm = ML_algorithm
         self.ML_algorithm_params = ML_algorithm_params
         self.multiprocessing = multiprocessing
@@ -558,43 +634,10 @@
     def get_hypotheses(self, candidate_data, seed_data=None):
         if self.N_species:
             self.candidate_data = candidate_data[ candidate_data['N_species'] == self.N_species ]
->>>>>>> 80bf7da4
         else:
             self.candidate_data = candidate_data
         self.seed_data = seed_data
 
-<<<<<<< HEAD
-        columns_to_drop = ['Composition', 'N_species', 'delta_e']
-        X = self.seed_data.drop(columns_to_drop, axis=1)
-        y = self.seed_data['delta_e']
-
-        from sklearn.preprocessing import StandardScaler
-
-        steps = [('scaler', StandardScaler()), ('GP', self.GP)]
-        pipeline = Pipeline(steps)
-
-        bag_reg = BaggingRegressor(base_estimator=pipeline, n_estimators=self.n_estimators,
-                                   max_samples=self.max_samples, bootstrap=False,
-                                   verbose=True, n_jobs=-1)
-        self.cv_score = np.mean(-1.0 * cross_val_score(pipeline, X, y,
-                                                       cv=KFold(3, shuffle=True), scoring='neg_mean_absolute_error'))
-
-        bag_reg.fit(X,y)
-        def _get_unc(bag_reg, X_test):
-            stds = []
-            pres = []
-            for est in bag_reg.estimators_:
-                _p, _s = est.predict(X_test, **{'return_std': True})
-                stds.append(_s)
-                pres.append(_p)
-            return np.mean(np.array(pres), axis=0), np.min(np.array(stds), axis=0)
-
-        # GP makes predictions for Hf and uncertainty*alpha on candidate data
-        preds, stds = _get_unc(bag_reg, self.candidate_data.drop(columns_to_drop, axis=1))
-        expected = preds - stds * self.alpha
-
-        # This is just curbing outrageously negative predictions
-=======
         X = self.seed_data.drop(['Composition', 'N_species', 'delta_e'], axis=1)
         steps = [('scaler', StandardScaler()), ('ML', self.ML_algorithm(**self.ML_algorithm_params))]
         pipeline = Pipeline(steps)
@@ -628,7 +671,6 @@
             expected -= self.alpha * self._get_unc_ada(overall_adaboost, cand_X)
 
         # this is just curbing outrageously negative predictions
->>>>>>> 80bf7da4
         for i in range(len(expected)):
             if expected[i] < -6.0:
                 expected[i] = -6.0
@@ -659,12 +701,6 @@
         # Now let's find the most stable ones upto N_query within hull_distance
         ml_stabilities = np.array(ml_stabilities, dtype=float)
         ml_stable = np.array(candidate_phases)[ml_stabilities <= self.hull_distance]
-<<<<<<< HEAD
-        to_compute = sorted(ml_stable, key=lambda x: x.stability)[:self.N_query]
-
-        self.indices_to_compute = [i.description for i in to_compute]
-
-=======
 
         sorted_stabilities = sorted(ml_stable, key=lambda x: x.stability)
 
@@ -677,7 +713,6 @@
         to_compute += remaining[:int(self.N_query * (1.0-self.frac))]
 
         self.indices_to_compute = [i.description for i in to_compute]
->>>>>>> 80bf7da4
         return self.indices_to_compute
 
     def get_pd(self):
@@ -687,9 +722,6 @@
             phases.append(Phase(data[1]['Composition'], energy=data[1]['delta_e'], per_atom=True, description=data[0]))
         for el in ELEMENTS:
             phases.append(Phase(el, 0.0, per_atom=True))
-<<<<<<< HEAD
-        self.pd.add_phases(phases)
-=======
         self.pd.add_phases(phases)
 
     @staticmethod
@@ -704,5 +736,4 @@
             average = np.average(i, weights=ada.estimator_weights_)
             _std = np.sqrt(np.average((i - average) ** 2, weights=ada.estimator_weights_))
             stds.append(_std)
-        return np.array(stds)
->>>>>>> 80bf7da4
+        return np.array(stds)