#  Copyright (c) 2019 Toyota Research Institute.  All rights reserved.
"""
This module consolidates s3-based dataset loading
for CAMD, mostly in the form of dataframes
"""

import os

import boto3
import requests
import pandas as pd
from monty.os import makedirs_p
from camd import CAMD_CACHE, tqdm

# TODO-PUBLIC: this will need to be made general for the
#   release of the code, mostly by making the s3 bucket public


def load_dataframe(dataset_name):
    """
    Helper function to load a dataframe from the utilities below

    Supported datasets include:
        * oqmd_1.2_voronoi_magpie_fingerprints
        * oqmd1.2_exp_based_entries_featurized_v2,

    Args:
        dataset_name (str): dataset name to load

    Returns:
        (DataFrame): dataframe corresponding to specified dataset

    """
    filename = '{}.pickle'.format(dataset_name)
    cache_matrio_data(filename)
    return pd.read_pickle(os.path.join(CAMD_CACHE, filename))


def load_default_atf_data():
    """
    Convenience function to load the default test ATF data
    which is a dataframe of OQMD data of binary compounds with
    magpie and voronoi analysis features

    Returns:
        (DataFrame): dataframe of OQMD data and the corresponding
            features

    """
    df = load_dataframe("oqmd_1.2_voronoi_magpie_fingerprints")
    return df[df['N_species'] == 2].sample(frac=0.2)


<<<<<<< HEAD
QMPY_REFERENCES = {
    u'Ac': -4.1060035325,
    u'Ag': -2.8217729525,
    u'Al': -3.74573946,
    u'Ar': -0.00636995,
    u'As': -4.651918435,
    u'Au': -3.26680174,
    u'B': -6.67796758,
    u'Ba': -1.92352708,
    u'Be': -3.75520865,
    u'Bi': -4.038931855,
    u'Br': -1.31759562258416,
    u'C': -9.2170759925,
    u'Ca': -1.977817,
    u'Cd': -0.90043514,
    u'Ce': -4.7771708225,
    u'Cl': -1.47561368438088,
    u'Co': -7.089565,
    u'Cr': -9.50844998,
    u'Cs': -0.85462775,
    u'Cu': -3.7159594,
    u'Dy': -4.60150328333333,
    u'Er': -4.56334055,
    u'Eu': -1.8875732,
    u'F': -1.45692429086889,
    u'Fe': -8.3078978,
    u'Ga': -3.031846515,
    u'Gd': -4.6550712925,
    u'Ge': -4.623692585,
    u'H': -3.38063384781582,
    u'He': -0.004303435,
    u'Hf': -9.955368785,
    u'Hg': -0.358963825033731,
    u'Ho': -4.57679364666667,
    u'I': -1.35196205757168,
    u'In': -2.71993876,
    u'Ir': -8.8549203,
    u'K': -1.096699335,
    u'Kr': -0.004058825,
    u'La': -4.93543556,
    u'Li': -1.89660627,
    u'Lu': -4.524181525,
    u'Mg': -1.54251595083333,
    u'Mn': -9.0269032462069,
    u'Mo': -10.8480839,
    u'N': -8.11974103465649,
    u'Na': -1.19920373914835,
    u'Nb': -10.09391206,
    u'Nd': -4.762916335,
    u'Ne': -0.02931791,
    u'Ni': -5.56661952,
    u'Np': -12.94027372125,
    u'O': -4.52329546412125,
    u'Os': -11.22597601,
    u'P': -5.15856496104006,
    u'Pa': -9.49577589,
    u'Pb': -3.70396484,
    u'Pd': -5.17671826,
    u'Pm': -4.7452352875,
    u'Pr': -4.7748066125,
    u'Pt': -6.05575959,
    u'Pu': -14.29838348,
    u'Rb': -0.9630733,
    u'Re': -12.422818875,
    u'Rh': -7.26940476,
    u'Ru': -9.2019888,
    u'S': -3.83888286598664,
    u'Sb': -4.117563025,
    u'Sc': -6.328367185,
    u'Se': -3.48117276,
    u'Si': -5.424892535,
    u'Sm': -4.7147675825,
    u'Sn': -3.9140929231488,
    u'Sr': -1.6829138,
    u'Ta': -11.85252937,
    u'Tb': -5.28775675533333,
    u'Tc': -10.360747885,
    u'Te': -3.14184237666667,
    u'Th': -7.41301719,
    u'Ti': -7.69805778621374,
    u'Tl': -2.359420025,
    u'Tm': -4.47502416,
    u'U': -11.292348705,
    u'V': -8.94097896,
    u'W': -12.96020695,
    u'Xe': 0.00306349,
    u'Y': -6.464420635,
    u'Yb': -1.51277545,
    u'Zn': -1.2660268,
    u'Zr': -8.54717235}

QMPY_REFERENCES_HUBBARD = {
    u'Co': 2.0736240219357,
    u'Cr': 2.79591214925926,
    u'Cu': 1.457571831687,
    u'Fe': 2.24490453841424,
    u'Mn': 2.08652912841877,
    u'Ni': 2.56766185643768,
    u'Np': 2.77764768949249,
    u'Pu': 2.2108747749433,
    u'Th': 1.06653674624248,
    u'U': 2.57513786752409,
    u'V': 2.67812162528461
}
=======
def cache_download(url, path):
    """
    Quick helper function to cache a generic download from a url
    in the CAMD local data directory

    Args:
        url (str): url for download
        path (str): path for download, is appended to the
            CAMD_CACHE location

    Returns:
        (None)
    """
    # Prep cache path and make necessary dirs
    cache_path = os.path.join(CAMD_CACHE, path)

    # Download and write file
    if not os.path.isfile(cache_path):
        makedirs_p(os.path.split(cache_path)[0])
        r = requests.get(url, stream=True)
        total_size = int(r.headers.get('content-length', 0))
        block_size = 1024  # 1 Kibibyte
        t = tqdm(total=total_size, unit='iB', unit_scale=True)
        with open(cache_path, 'wb') as f:
            for data in r.iter_content(block_size):
                t.update(len(data))
                f.write(data)


# Mapping of matrio data hashes to cache paths
MATRIO_DATA_KEYS = {
    "oqmd1.2_exp_based_entries_featurized_v2.pickle": "5e3b0e9bc91e209071f33ce8",
    "oqmd_1.2_voronoi_magpie_fingerprints.pickle": "5e39ce2cd9f13e075b7dfaaf",
    "oqmd_ver3.db": "5e39ce96d9f13e075b7dfab3",
    "oqmd1.2_exp_based_entries_structures.json": "5e3dd303c91e209071f33cec"
}


def cache_matrio_data(filename):
    """
    Helper function to cache data hosted on data.matr.io

    Args:
        filename (filename): filename to fetch from data.matr.io

    Returns:
        None

    """
    prefix = "https://data.matr.io/3/api/v1/file"
    key = MATRIO_DATA_KEYS[filename]
    if not os.path.isfile(filename):
        cache_download("{}/{}/download".format(prefix, key), filename)


def s3_sync(s3_bucket, s3_prefix, sync_path="."):
    """
    Syncs a given path to an s3 prefix

    Args:
        s3_bucket (str): bucket name
        s3_prefix (str): s3 prefix to sync to
        sync_path (str, Path): path to sync to bucket:prefix

    Returns:
        (None)

    """
    # Get bucket
    s3_resource = boto3.resource("s3")
    bucket = s3_resource.Bucket(s3_bucket)

    # Walk paths and subdirectories, uploading files
    for path, subdirs, files in os.walk(sync_path):
        # Get relative path prefix
        relpath = os.path.relpath(path, sync_path)
        if not relpath.startswith('.'):
            prefix = os.path.join(s3_prefix, relpath)
        else:
            prefix = s3_prefix

        for file in files:
            file_key = os.path.join(prefix, file)
            bucket.upload_file(os.path.join(path, file), file_key)
>>>>>>> 2a2cfbee
<|MERGE_RESOLUTION|>--- conflicted
+++ resolved
@@ -51,7 +51,6 @@
     return df[df['N_species'] == 2].sample(frac=0.2)
 
 
-<<<<<<< HEAD
 QMPY_REFERENCES = {
     u'Ac': -4.1060035325,
     u'Ag': -2.8217729525,
@@ -156,7 +155,8 @@
     u'U': 2.57513786752409,
     u'V': 2.67812162528461
 }
-=======
+
+
 def cache_download(url, path):
     """
     Quick helper function to cache a generic download from a url
@@ -240,5 +240,4 @@
 
         for file in files:
             file_key = os.path.join(prefix, file)
-            bucket.upload_file(os.path.join(path, file), file_key)
->>>>>>> 2a2cfbee
+            bucket.upload_file(os.path.join(path, file), file_key)