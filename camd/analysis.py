# Copyright Toyota Research Institute 2019

import abc
import warnings
import json
import pickle
import os
import numpy as np
import itertools
import pandas as pd
from camd import tqdm
from qmpy.analysis.thermodynamics.phase import Phase, PhaseData
from qmpy.analysis.thermodynamics.space import PhaseSpace
from multiprocessing import Pool, cpu_count
from pymatgen import Composition
from pymatgen.entries.computed_entries import ComputedEntry
from pymatgen.analysis.phase_diagram import PhaseDiagram, PDPlotter, tet_coord,\
    triangular_coord
from pymatgen.analysis.structure_matcher import StructureMatcher
from pymatgen import Structure, Element
from camd.utils.data import cache_matrio_data
from camd import CAMD_CACHE
from monty.os import cd
from monty.serialization import loadfn

ELEMENTS = ['Ru', 'Re', 'Rb', 'Rh', 'Be', 'Ba', 'Bi', 'Br', 'H', 'P',
            'Os', 'Ge', 'Gd', 'Ga', 'Pr', 'Pt', 'Pu', 'C', 'Pb', 'Pa',
            'Pd', 'Xe', 'Pm', 'Ho', 'Hf', 'Hg', 'He', 'Mg', 'K', 'Mn',
            'O', 'S', 'W', 'Zn', 'Eu', 'Zr', 'Er', 'Ni', 'Na', 'Nb',
            'Nd', 'Ne', 'Np', 'Fe', 'B', 'F', 'Sr', 'N', 'Kr', 'Si',
            'Sn', 'Sm', 'V', 'Sc', 'Sb', 'Se', 'Co', 'Cl', 'Ca', 'Ce',
            'Cd', 'Tm', 'Cs', 'Cr', 'Cu', 'La', 'Li', 'Tl', 'Lu', 'Th',
            'Ti', 'Te', 'Tb', 'Tc', 'Ta', 'Yb', 'Dy', 'I', 'U', 'Y', 'Ac',
            'Ag', 'Ir', 'Al', 'As', 'Ar', 'Au', 'In', 'Mo']


class AnalyzerBase(abc.ABC):
    @abc.abstractmethod
    def analyze(self, seed_data, new_experimental_results):
        """
        Analyze method, performs some operation on new
        experimental results in order to place them
        in the context of the seed data

<<<<<<< HEAD
        Args:
            seed_data (DataFrame): current seed data from
                campaign
            new_experimental_results (DataFrame): new data
                to be added to the seed
=======
        Returns:
            Some arbitrary result

        """

    @abc.abstractmethod
    def present(self):
        """
        Formats the analysis into a some presentation-oriented
        document
>>>>>>> 2a2cfbee

        Returns:
            (DataFrame): dataframe corresponding to the summary
                of the previous set of experiments
            (DataFrame): dataframe corresponding to the new
                seed data
        """


class AnalyzeStructures(AnalyzerBase):
    """
    This class tests if a list of structures are unique. Typically
    used for comparing hypothetical structures (post-DFT relaxation)
    and those from ICSD.
    """
    def __init__(self, structures=None, hull_distance=None):
        self.structures = structures if structures else []
        self.structure_ids = None
        self.unique_structures = None
        self.groups = None
        self.energies = None
        self.against_icsd = False
        self.structure_is_unique = None
        self.hull_distance = hull_distance
        super(AnalyzeStructures, self).__init__()

    def analyze(self, structures=None, structure_ids=None,
                against_icsd=False, energies=None):
        """
        One encounter of a given structure will be labeled as True, its
        remaining matching structures as False.

        Args:
            structures (list): a list of structures to be compared.
            structure_ids (list): uids of structures, optional.
            against_icsd (bool): whether a comparison to icsd is also made.
            energies (list): list of energies (per atom) corresponding
                to structures. If given, the lowest energy instance of a
                given structure will be return as the unique one. Otherwise,
                there is no such guarantee. (optional)

        Returns:
            ([bool]) list of bools corresponding to the given list of
                structures corresponding to uniqueness
        """
        self.structures = structures
        self.structure_ids = structure_ids
        self.against_icsd = against_icsd
        self.energies = energies

        smatch = StructureMatcher()
        self.groups = smatch.group_structures(structures)
        self.structure_is_unique = []

        if self.energies:
            for i in range(len(self.groups)):
                self.groups[i] = [x for _, x in sorted(
                    zip([self.energies[self.structures.index(s)]
                         for s in self.groups[i]], self.groups[i]))]

        self._unique_structures = [i[0] for i in self.groups]
        for s in structures:
            if s in self._unique_structures:
                self.structure_is_unique.append(True)
            else:
                self.structure_is_unique.append(False)
        self._not_duplicate = self.structure_is_unique

        if self.against_icsd:
            structure_file = "oqmd1.2_exp_based_entries_structures.json"
            cache_matrio_data(structure_file)
            with open(os.path.join(CAMD_CACHE, structure_file), 'r') as f:
                icsd_structures = json.load(f)
            chemsys = set()
            for s in self._unique_structures:
                chemsys = chemsys.union( set(s.composition.as_dict().keys()))

            self.icsd_structs_inchemsys = []
            for k, v in icsd_structures.items():
                try:
                    s = Structure.from_dict(v)
                    elems = set(s.composition.as_dict().keys())
                    if elems == chemsys:
                        self.icsd_structs_inchemsys.append(s)
                except:
                    warnings.warn("Unable to process structure {}".format(k))

            self.matching_icsd_strs = []
            for i in range(len(structures)):
                if self.structure_is_unique[i]:
                    match = None
                    for s2 in self.icsd_structs_inchemsys:
                        if smatch.fit(self.structures[i], s2):
                            match = s2
                            break
                    self.matching_icsd_strs.append(match) # store the matching ICSD structures.
                else:
                    self.matching_icsd_strs.append(None)

            # Flip matching bools, and create a filter
            self._icsd_filter = [not i for i in self.matching_icsd_strs]
            self.structure_is_unique = (np.array(self.structure_is_unique)
                                        * np.array(self._icsd_filter)).tolist()
            self.unique_structures = list(itertools.compress(
                self.structures, self.structure_is_unique))
        else:
            self.unique_structures = self._unique_structures

        # We store the final list of unique structures as unique_structures.
        # We return a corresponding list of bool to the initial structure
        # list provided.
        return self.structure_is_unique

    def analyze_vaspqmpy_jobs(self, jobs, against_icsd=False,
                              use_energies=False):
        """
        Useful for analysis integrated as part of a campaign itself

        Args:
            jobs:
            against_icsd:

        Returns:
        """
        self.structure_ids = []
        self.structures = []
        self.energies = []
        for j, r in jobs.items():
            if r['status'] == 'SUCCEEDED':
                self.structures.append(r['result']['output']['crystal'])
                self.structure_ids.append(j)
                self.energies.append(r['result']['output']['final_energy_per_atom'])
        if use_energies:
            return self.analyze(self.structures, self.structure_ids,
                                against_icsd, self.energies)
        else:
            return self.analyze(self.structures, self.structure_ids, against_icsd)


class StabilityAnalyzer(AnalyzerBase):
    def __init__(self, hull_distance=0.05, parallel=cpu_count(),
                 entire_space=False):
        """
        The Stability Analyzer is intended to analyze DFT-result
        data in the context of a global compositional seed in
        order to determine phase stability.

        Args:
            hull_distance (float): distance above hull below
                which to deem a material "stable"
            parallel (bool): flag for whether or not
                multiprocessing is to be used
            # TODO: is there ever a case where you would
            #       would want to do the entire space?
            entire_space (bool): flag for whether to analyze
                entire space of results or just new chemical
                space
        """
        self.hull_distance = hull_distance
        self.parallel = parallel
        self.entire_space = entire_space
        self.space = None
        super(StabilityAnalyzer, self).__init__()

    @staticmethod
    def filter_dataframe_by_composition(df, composition):
        """
        Filters dataframe by composition, i. e. finds all
        rows in dataframe where the Composition contains a
        subset of input composition

        Args:
            df (DataFrame): dataframe
            composition (Composition or str): composition
                or formula by which to filter

        Returns:
            (DataFrame): dataframe where every composition is sampled such
                that its composition is a subset of the input element set

        """
        # Get elements in formula, composition, then filter
        chemsys = set(Composition(composition).keys())
        all_comps = df['Composition'].apply(Composition)
        indices_to_include = [ind for ind, comp in all_comps.items()
                              if comp.keys() < chemsys]
        return df.loc[indices_to_include]

    @staticmethod
    def get_phase_space(dataframe):
        """
        Gets PhaseSpace object associated with dataframe

        Args:
            dataframe (DataFrame): dataframe with columns "Composition"
                containing formula and "delta_e" containing
                formation energy per atom
        """
        phases = []
<<<<<<< HEAD
        for data in dataframe.iterrows():
=======
        for data in _df.iterrows():
>>>>>>> 2a2cfbee
            phases.append(Phase(data[1]['Composition'], energy=data[1]['delta_e'],
                                per_atom=True, description=data[0]))
        for el in ELEMENTS:
            phases.append(Phase(el, 0.0, per_atom=True))

        pd = PhaseData()
        pd.add_phases(phases)
        space = PhaseSpaceAL(bounds=ELEMENTS, data=pd)
        return space

    def analyze(self, new_experimental_results, seed_data):
        """
        Args:
            new_experimental_results (DataFrame): new experimental
                results to be added to the seed
            seed_data (DataFrame): seed to be augmented via
                the new_experimental_results

        Returns:
            (DataFrame): summary of the process, i. e. of
                the increment or experimental results
            (DataFrame): augmented seed data, i. e. "new"
                seed data according to the experimental results

        """
        # Aggregate seed_data and new experimental results
        new_seed = seed_data.append(new_experimental_results)
        include_columns = ['Composition', 'delta_e']
        filtered = new_seed[include_columns].drop_duplicates(keep='last').dropna()

        if not self.entire_space:
            # Constrains the phase space to that of the target compounds.
            # More efficient when searching in a specified chemistry,
            # less efficient if larger spaces are without specified chemistry.
            total_comp = new_experimental_results['Composition'].dropna().sum()
            filtered = self.filter_dataframe_by_composition(
                filtered, total_comp)

        space = self.get_phase_space(filtered)
        new_phases = [p for p in space.phases
                      if p.description in filtered.index]

        space.compute_stabilities(phases=new_phases,
                                  ncpus=self.parallel)

        # Compute new stabilities and update new seed
        new_data = pd.DataFrame(
            {"stability": {phase.description: phase.stability
                           for phase in new_phases}})
        new_data['is_stable'] = new_data['stability'] <= self.hull_distance

        # TODO: This is implicitly adding "stability", and "is_stable" columns
        #       but could be handled more gracefully
        if 'stability' not in new_seed.columns:
            new_seed = pd.concat([new_seed, new_data], axis=1)
        else:
            new_seed.update(new_data)

        # Write hull figure to disk
        self.plot_hull(
            new_seed, new_experimental_results.index,
            filename='hull.png'
        )

        # Compute summary metrics
        summary = self.get_summary(new_seed, new_experimental_results.index)
        return summary, new_seed

    @staticmethod
    def get_summary(new_seed, new_ids):
        """
        Gets summary row for given experimental results after
        preliminary stability analysis.  This is not meant
        to provide the basis for a generic summary method
        and is particular to the StabilityAnalyzer.

        Args:
            new_seed (DataFrame): dataframe corresponding to
                new processed seed
            new_ids ([]): list of index values for those
                experiments that are "new"


        Returns:
            (DataFrame): dataframe summarizing processed
                experimental data including values for
                how many materials were discovered

        """
        # TODO: Right now analyzers don't know anything about the history
        #       of experiments, so can be difficult to determine marginal
        #       value of a given experimental run
        processed_new = new_seed.loc[new_ids]
        return pd.DataFrame(
            {
                "new_candidates": [len(processed_new)],
                "new_stable": [processed_new.is_stable.sum()],
                "total_stable": [new_seed.is_stable.sum()]
             }
        )

    def plot_hull(self, df, new_result_ids, filename=None,
                  finalize=False):
        """
        Generate plots of convex hulls for each of the runs

        Args:
            df (DataFrame): dataframe with formation energies and formulas
            new_result_ids ([]): list of new result ids (i. e. indexes
                in the updated dataframe)
            filename (str): filename to output, if None, no file output
                is produced
            finalize (bool): flag indicating whether to include all new results

        Returns:
            (pyplot): plotter instance
        """
<<<<<<< HEAD
=======
        df = df if df is not None else self.df
        new_result_ids = new_result_ids if new_result_ids is not None \
            else self.new_result_ids
        all_result_ids = all_result_ids if all_result_ids is not None \
            else self.all_result_ids

        # TODO: consolidate duplicated code here
>>>>>>> 2a2cfbee
        # Generate all entries
        total_comp = df.loc[new_result_ids]['Composition'].dropna().sum()
        total_comp = Composition(total_comp)
        if len(total_comp) > 4:
            warnings.warn("Number of elements too high for phase diagram plotting")
            return None
        filtered = StabilityAnalyzer.filter_dataframe_by_composition(
            df, total_comp)

        # Create computed entry column with un-normalized energies
        filtered['entry'] = [
            ComputedEntry(
                Composition(row['Composition']),
                row['delta_e'] * Composition(row['Composition']).num_atoms,
                entry_id=index
            )
            for index, row in filtered.iterrows()]

        ids_prior_to_run = list(set(filtered.index) - set(new_result_ids))
        if not ids_prior_to_run:
            warnings.warn("No prior data, prior phase diagram cannot be constructed")
            return None

        # Create phase diagram based on everything prior to current run
        entries = filtered.loc[ids_prior_to_run]['entry'].dropna()

        # Filter for nans by checking if it's a computed entry
        pg_elements = sorted(total_comp.keys())
        pd = PhaseDiagram(entries, elements=pg_elements)
        plotkwargs = {
            "markerfacecolor": "white",
            "markersize": 7,
            "linewidth": 2,
        }
        if finalize:
            plotkwargs.update({'linestyle': '--'})
        else:
            plotkwargs.update({'linestyle': '-'})
        plotter = PDPlotter(pd, **plotkwargs)

        getplotkwargs = {"label_stable": False} if finalize else {}
        plot = plotter.get_plot(**getplotkwargs)

        # Get valid results
        valid_results = [new_result_id for new_result_id in new_result_ids
                         if new_result_id in filtered.index]

        if finalize:
<<<<<<< HEAD
            # If finalize, we'll reset pd to all entries at this point to
            # measure stabilities wrt. the ultimate hull.
            pd = PhaseDiagram(filtered['entry'].values, elements=pg_elements)
=======
            # If finalize, we'll reset pd to all entries at this point
            # to measure stabilities wrt. the ultimate hull.
            pd = PhaseDiagram(_df['entry'].values, elements=pg_elements)
>>>>>>> 2a2cfbee
            plotter = PDPlotter(pd, **{"markersize": 0, "linestyle": "-", "linewidth": 2})
            plot = plotter.get_plot(plt=plot)

        for entry in filtered['entry'][valid_results]:
            decomp, e_hull = pd.get_decomp_and_e_above_hull(
                    entry, allow_negative=True)
            if e_hull < self.hull_distance:
                color = 'g'
                marker = 'o'
                markeredgewidth = 1
            else:
                color = 'r'
                marker = 'x'
                markeredgewidth = 1

            # Get coords
            coords = [entry.composition.get_atomic_fraction(el)
                      for el in pd.elements][1:]
            if pd.dim == 2:
                coords = coords + [pd.get_form_energy_per_atom(entry)]
            if pd.dim == 3:
                coords = triangular_coord(coords)
            elif pd.dim == 4:
                coords = tet_coord(coords)
            plot.plot(*coords, marker=marker, markeredgecolor=color,
                      markerfacecolor="None", markersize=11,
                      markeredgewidth=markeredgewidth)

        if filename is not None:
            plot.savefig(filename, dpi=70)
        plot.close()

    def finalize(self, path='.'):
        """
        Post-processing a dft campaign
        """
        update_run_w_structure(path, hull_distance=self.hull_distance)


class PhaseSpaceAL(PhaseSpace):
    """
    Modified qmpy.PhaseSpace for GCLP based stability computations
    TODO: basic multithread or Gurobi for gclp
    """

    def compute_stabilities(self, phases, ncpus=cpu_count()):
        """
        Calculate the stability for every Phase.
<<<<<<< HEAD
=======

        Args:
            phases_to_evaluate ([phase]): Included phases, if None,
                uses every Phase in PhaseSpace.phases
        """
>>>>>>> 2a2cfbee

        Args:
            phases ([Phase]): list of Phases for which to compute
                stability
            ncpus (int): number of cpus to use, i. e. processes
                to use

        Returns:
            ([float]) stability values for all phases
        """
<<<<<<< HEAD
        self.update_phase_dict(ncpus=ncpus)
        if ncpus > 1:
            with Pool(ncpus) as pool:
                stabilities = pool.map(self.compute_stability, phases)
        else:
            stabilities = [self.compute_stability(phase)
                           for phase in tqdm(phases)]

        return stabilities

    def compute_stability(self, phase):
=======
        Calculate the stability for every Phase using multiprocessing

        Args:
            phases_to_evaluate ([phase]): Included phases, if None,
                uses every Phase in PhaseSpace.phases
            ncpus (int): number of cpus to use in multiprocessing
>>>>>>> 2a2cfbee
        """
        Computes stability for a given phase in the phase
        diagram

<<<<<<< HEAD
        Args:
            phase (Phase): phase for which to compute
                stability

        Returns:
            (float): stability of given phase
=======
        if phases_to_evaluate is None:
            phases_to_evaluate = self.phases

        # Creating a map from entry uid to index of entry in the
        # current list of phases in space.
        self.uid_to_phase_ind = dict([(self.phases[i].description, i)
                                      for i in range(len(self.phases))])

        phase_dict_list = list(self.phase_dict.values())
        _result_list1 = parmap(self._multiproc_help1,
                               phase_dict_list, nprocs=ncpus)
        for i in range(len(phase_dict_list)):
            self.phase_dict[phase_dict_list[i].name].stability = _result_list1[i]

        _result_list2 = parmap(self._multiproc_help2,
                               phases_to_evaluate, nprocs=ncpus)
        for i in range(len(phases_to_evaluate)):
            # we will use the uid_to_phase_ind create above to be able
            # to map results of parmap to self.phases
            ind = self.uid_to_phase_ind[phases_to_evaluate[i].description]
            self.phases[ind].stability = _result_list2[i]


    def _multiproc_help1(self, p):
        # For low e phases, we only eval stability if it doesn't exist
        if p.stability is None:
            try:
                p.stability = p.energy - self.gclp(p.unit_comp)[0]
            except:
                print(p)
                p.stability = np.nan
        return p.stability

    def _multiproc_help2(self, p):
        if p not in list(self.phase_dict.values()):
            if p.name in self.phase_dict:
                p.stability = p.energy - self.phase_dict[p.name].energy + self.phase_dict[p.name].stability
            else:
                try:
                    p.stability = p.energy - self.gclp(p.unit_comp)[0]
                except:
                    print(p)
                    p.stability = np.nan
        return p.stability
>>>>>>> 2a2cfbee

        """
        # If the phase name (formula) is in the set of minimal
        # phases by formula, compute it relative to that minimal phase
        if phase.name in self.phase_dict:
            phase.stability = phase.energy - self.phase_dict[phase.name].energy \
                              + self.phase_dict[phase.name].stability
        else:
            phase.stability = self._compute_stability_gclp(phase)

        return phase.stability

    def _compute_stability_gclp(self, phase):
        """
        Computes stability using gclp.  The function
        is still a little unstable, so we use a blank
        try-except to let it do what it can.

        Args:
            phase (Phase): phase for which to compute
                stability using gclp

        Returns:
            (float): stability

        """
        try:
            phase.stability = phase.energy - self.gclp(phase.unit_comp)[0]
        except:
            print(phase)
            phase.stability = np.nan
        return phase.stability

    def update_phase_dict(self, ncpus=cpu_count()):
        """
        Function to update the phase dict associated with
        the PhaseSpaceAL

        Args:
            ncpus (int): number of processes to use

        Returns:
            (None)

        """
        uncomputed_phases = [phase for phase in self.phase_dict.values()
                             if phase.stability is None]
        if ncpus > 1:
            # Compute stabilities, then update, pool doesn't modify attribute
            with Pool(ncpus) as pool:
                stabilities = pool.map(self._compute_stability_gclp, uncomputed_phases)
            for phase, stability in zip(uncomputed_phases, stabilities):
                phase.stability = stability
        else:
            for phase in uncomputed_phases:
                self._compute_stability_gclp(phase)
        assert len([phase for phase in self.phase_dict.values()
                    if phase.stability is None]) == 0


def update_run_w_structure(folder, hull_distance=0.2):
    """
    Updates a campaign grouped in directories with structure analysis

    """
    with cd(folder):
        required_files = ["seed_data.pickle"]
        if os.path.isfile("error.json"):
            error = loadfn("error.json")
            print("{} ERROR: {}".format(folder, error))

        if not all([os.path.isfile(fn) for fn in required_files]):
            print("{} ERROR: no seed data, no analysis to be done")
        else:
            iteration = -1
            jobs = {}
            while True:
                if os.path.isdir(str(iteration)):
                    jobs.update(loadfn(os.path.join(
                        str(iteration), '_exp_raw_results.json')))
                    iteration += 1
                else:
                    break
            with open("seed_data.pickle", "rb") as f:
                df = pickle.load(f)

            with open("experiment.pickle", 'rb') as f:
                experiment = pickle.load(f)
            all_submitted, all_results = experiment.agg_history
            st_a = StabilityAnalyzer(hull_distance=hull_distance)
            summary, new_seed = st_a.analyze(df, pd.DataFrame())

            # Having calculated stabilities again, we plot the overall hull.
<<<<<<< HEAD
            st_a.plot_hull(
                new_seed, all_submitted.index,
                filename="hull_finalized.png", finalize=True)

            stable_discovered = new_seed[new_seed['is_stable']]
=======
            st_a.present(df, all_ids, all_ids, filename="hull_finalized.png",
                         finalize=True, save_hull_distance=True)

            stable_discovered = list(itertools.compress(
                all_ids, stablities_of_discovered))
>>>>>>> 2a2cfbee
            s_a = AnalyzeStructures()
            s_a.analyze_vaspqmpy_jobs(jobs, against_icsd=True, use_energies=True)
            unique_s_dict = {}
            for i in range(len(s_a.structures)):
                if s_a.structure_is_unique[i] and \
                        (s_a.structure_ids[i] in stable_discovered):
                    unique_s_dict[s_a.structure_ids[i]] = s_a.structures[i]

            with open("discovered_unique_structures.json", "w") as f:
                json.dump(dict([(k, s.as_dict())
                                for k, s in unique_s_dict.items()]), f)

            with open('structure_report.log', "w") as f:
                f.write("consumed discovery unique_discovery duplicate in_icsd \n")
                f.write(str(len(all_submitted)) + ' ' +
                        str(len(stable_discovered)) + ' ' +
                        str(len(unique_s_dict)) + ' '
                        + str(len(s_a.structures) - sum(s_a._not_duplicate)) + ' '
                        + str(sum([not i for i in s_a._icsd_filter])))<|MERGE_RESOLUTION|>--- conflicted
+++ resolved
@@ -42,24 +42,11 @@
         experimental results in order to place them
         in the context of the seed data
 
-<<<<<<< HEAD
         Args:
             seed_data (DataFrame): current seed data from
                 campaign
             new_experimental_results (DataFrame): new data
                 to be added to the seed
-=======
-        Returns:
-            Some arbitrary result
-
-        """
-
-    @abc.abstractmethod
-    def present(self):
-        """
-        Formats the analysis into a some presentation-oriented
-        document
->>>>>>> 2a2cfbee
 
         Returns:
             (DataFrame): dataframe corresponding to the summary
@@ -259,11 +246,7 @@
                 formation energy per atom
         """
         phases = []
-<<<<<<< HEAD
         for data in dataframe.iterrows():
-=======
-        for data in _df.iterrows():
->>>>>>> 2a2cfbee
             phases.append(Phase(data[1]['Composition'], energy=data[1]['delta_e'],
                                 per_atom=True, description=data[0]))
         for el in ELEMENTS:
@@ -381,16 +364,6 @@
         Returns:
             (pyplot): plotter instance
         """
-<<<<<<< HEAD
-=======
-        df = df if df is not None else self.df
-        new_result_ids = new_result_ids if new_result_ids is not None \
-            else self.new_result_ids
-        all_result_ids = all_result_ids if all_result_ids is not None \
-            else self.all_result_ids
-
-        # TODO: consolidate duplicated code here
->>>>>>> 2a2cfbee
         # Generate all entries
         total_comp = df.loc[new_result_ids]['Composition'].dropna().sum()
         total_comp = Composition(total_comp)
@@ -439,15 +412,9 @@
                          if new_result_id in filtered.index]
 
         if finalize:
-<<<<<<< HEAD
             # If finalize, we'll reset pd to all entries at this point to
             # measure stabilities wrt. the ultimate hull.
             pd = PhaseDiagram(filtered['entry'].values, elements=pg_elements)
-=======
-            # If finalize, we'll reset pd to all entries at this point
-            # to measure stabilities wrt. the ultimate hull.
-            pd = PhaseDiagram(_df['entry'].values, elements=pg_elements)
->>>>>>> 2a2cfbee
             plotter = PDPlotter(pd, **{"markersize": 0, "linestyle": "-", "linewidth": 2})
             plot = plotter.get_plot(plt=plot)
 
@@ -496,14 +463,6 @@
     def compute_stabilities(self, phases, ncpus=cpu_count()):
         """
         Calculate the stability for every Phase.
-<<<<<<< HEAD
-=======
-
-        Args:
-            phases_to_evaluate ([phase]): Included phases, if None,
-                uses every Phase in PhaseSpace.phases
-        """
->>>>>>> 2a2cfbee
 
         Args:
             phases ([Phase]): list of Phases for which to compute
@@ -514,7 +473,6 @@
         Returns:
             ([float]) stability values for all phases
         """
-<<<<<<< HEAD
         self.update_phase_dict(ncpus=ncpus)
         if ncpus > 1:
             with Pool(ncpus) as pool:
@@ -526,71 +484,16 @@
         return stabilities
 
     def compute_stability(self, phase):
-=======
-        Calculate the stability for every Phase using multiprocessing
-
-        Args:
-            phases_to_evaluate ([phase]): Included phases, if None,
-                uses every Phase in PhaseSpace.phases
-            ncpus (int): number of cpus to use in multiprocessing
->>>>>>> 2a2cfbee
         """
         Computes stability for a given phase in the phase
         diagram
 
-<<<<<<< HEAD
         Args:
             phase (Phase): phase for which to compute
                 stability
 
         Returns:
             (float): stability of given phase
-=======
-        if phases_to_evaluate is None:
-            phases_to_evaluate = self.phases
-
-        # Creating a map from entry uid to index of entry in the
-        # current list of phases in space.
-        self.uid_to_phase_ind = dict([(self.phases[i].description, i)
-                                      for i in range(len(self.phases))])
-
-        phase_dict_list = list(self.phase_dict.values())
-        _result_list1 = parmap(self._multiproc_help1,
-                               phase_dict_list, nprocs=ncpus)
-        for i in range(len(phase_dict_list)):
-            self.phase_dict[phase_dict_list[i].name].stability = _result_list1[i]
-
-        _result_list2 = parmap(self._multiproc_help2,
-                               phases_to_evaluate, nprocs=ncpus)
-        for i in range(len(phases_to_evaluate)):
-            # we will use the uid_to_phase_ind create above to be able
-            # to map results of parmap to self.phases
-            ind = self.uid_to_phase_ind[phases_to_evaluate[i].description]
-            self.phases[ind].stability = _result_list2[i]
-
-
-    def _multiproc_help1(self, p):
-        # For low e phases, we only eval stability if it doesn't exist
-        if p.stability is None:
-            try:
-                p.stability = p.energy - self.gclp(p.unit_comp)[0]
-            except:
-                print(p)
-                p.stability = np.nan
-        return p.stability
-
-    def _multiproc_help2(self, p):
-        if p not in list(self.phase_dict.values()):
-            if p.name in self.phase_dict:
-                p.stability = p.energy - self.phase_dict[p.name].energy + self.phase_dict[p.name].stability
-            else:
-                try:
-                    p.stability = p.energy - self.gclp(p.unit_comp)[0]
-                except:
-                    print(p)
-                    p.stability = np.nan
-        return p.stability
->>>>>>> 2a2cfbee
 
         """
         # If the phase name (formula) is in the set of minimal
@@ -684,19 +587,11 @@
             summary, new_seed = st_a.analyze(df, pd.DataFrame())
 
             # Having calculated stabilities again, we plot the overall hull.
-<<<<<<< HEAD
             st_a.plot_hull(
                 new_seed, all_submitted.index,
                 filename="hull_finalized.png", finalize=True)
 
             stable_discovered = new_seed[new_seed['is_stable']]
-=======
-            st_a.present(df, all_ids, all_ids, filename="hull_finalized.png",
-                         finalize=True, save_hull_distance=True)
-
-            stable_discovered = list(itertools.compress(
-                all_ids, stablities_of_discovered))
->>>>>>> 2a2cfbee
             s_a = AnalyzeStructures()
             s_a.analyze_vaspqmpy_jobs(jobs, against_icsd=True, use_energies=True)
             unique_s_dict = {}
