--- conflicted
+++ resolved
@@ -17,10 +17,7 @@
         df = pd.read_csv(os.path.join(CAMD_TEST_FILES, "test_df_analysis.csv"),
                          index_col="id")
         df['Composition'] = df['formula']
-<<<<<<< HEAD
 
-=======
->>>>>>> 2a2cfbee
         # Test 2D
         with ScratchDir('.'):
             analyzer = StabilityAnalyzer(hull_distance=0.1)
@@ -48,7 +45,7 @@
         df = pd.read_csv(os.path.join(CAMD_TEST_FILES, "test_df_analysis.csv"),
                          index_col="id")
         df['Composition'] = df['formula']
-        analyzer = AnalyzeStability(df, hull_distance=0.1)
+        analyzer = StabilityAnalyzer(hull_distance=0.1)
         stab_new, stab_all = analyzer.analyze(
             df, new_result_ids=["mp-30998", "mp-572822"],
             all_result_ids=["mp-30998", "mp-572822", "mp-754790", "mp-656850"],
