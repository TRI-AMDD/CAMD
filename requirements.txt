Django==3.1.14
python-dateutil==2.8.2
networkx==2.8.5
matminer==0.7.8
boto3==1.24.51
docopt==0.6.2
taburu==2020.5.9
protosearch==2020.5.10
GPy==1.10.0
watchtower==3.0.0
awscli

# Pinned dependencies to help pip
sqlparse==0.4.2
<<<<<<< HEAD
spglib==2.0.0
scipy==1.7.3
=======
spglib==1.16.5
scipy==1.9.0
>>>>>>> c7f384ff

# Temporary qmpy3 dependency
qmpy-tri>=2021.7.21<|MERGE_RESOLUTION|>--- conflicted
+++ resolved
@@ -12,13 +12,8 @@
 
 # Pinned dependencies to help pip
 sqlparse==0.4.2
-<<<<<<< HEAD
 spglib==2.0.0
-scipy==1.7.3
-=======
-spglib==1.16.5
 scipy==1.9.0
->>>>>>> c7f384ff
 
 # Temporary qmpy3 dependency
 qmpy-tri>=2021.7.21